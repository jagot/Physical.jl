--- conflicted
+++ resolved
@@ -115,8 +115,7 @@
 .^{T}(x::Quantity{T}, y::Rational) = Quantity_(x.value.^convert(AbstractFloat,y), x.unit.^convert(AbstractFloat,y))
 .^{T}(x::Quantity{T}, y::Integer) = Quantity_(x.value.^convert(AbstractFloat,y), x.unit.^convert(AbstractFloat,y))
 .^{T}(x::Quantity{T}, y::Number) = Quantity_(x.value.^convert(AbstractFloat,y), x.unit.^convert(AbstractFloat,y))
-<<<<<<< HEAD
-for f in (:(==), :<, :>, :>=, :<=, :.!=, :(.==), :.<, :.>, :.>=, :.<=, :.!=, :isapprox)
+for f in (:(==), :<, :>, :>=, :<=, :!=, :(.==), :.<, :.>, :.>=, :.<=, :.!=, :isapprox)
     @eval begin
         function ($f)(x::Quantity, y::Quantity)
             a = asbase(x)
@@ -125,15 +124,6 @@
             ($f)(a.value,b.value)
         end
     end
-=======
-for f in (:(==), :<, :>, :>=, :<=, :!=, :(.==), :.<, :.>, :.>=, :.<=, :.!=, :isapprox)
-    @eval begin function ($f)(x::Quantity, y::Quantity)
-                    a = asbase(x)
-                    b = asbase(y)
-                    assert(a.unit == b.unit)
-                    ($f)(a.value,b.value)
-                end end
->>>>>>> ffeb4ae9
 end
 sqrt(x::Quantity) = Quantity_(sqrt(x.value), x.unit^.5)
 getindex(x::Quantity, y...) = Quantity_(getindex(x.value, y...),x.unit)
